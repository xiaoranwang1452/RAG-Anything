--- conflicted
+++ resolved
@@ -118,17 +118,10 @@
         )
 
         # Define LLM model function
-<<<<<<< HEAD
         def llm_model_func(prompt, system_prompt=None, history_messages=[], **kwargs):
             kwargs.setdefault("max_tokens", 512)     # 限制输出上限
             kwargs.setdefault("temperature", 0.2)
             return openai_complete_if_cache(
-=======
-        async def llm_model_func(
-            prompt, system_prompt=None, history_messages=[], **kwargs
-        ):
-            return await openai_complete_if_cache(
->>>>>>> 2da79ba0
                 "gpt-4o-mini",
                 prompt,
                 system_prompt=system_prompt,
@@ -149,15 +142,8 @@
         ):
             # If messages format is provided (for multimodal VLM enhanced query), use it directly
             if messages:
-<<<<<<< HEAD
-                kwargs.setdefault("max_tokens", 512)
-                kwargs.setdefault("temperature", 0.2)
                 return openai_complete_if_cache(
-                    "gpt-4o-mini",
-=======
-                return await openai_complete_if_cache(
                     "gpt-4o",
->>>>>>> 2da79ba0
                     "",
                     system_prompt=None,
                     history_messages=[],
@@ -168,15 +154,8 @@
                 )
             # Traditional single image format
             elif image_data:
-<<<<<<< HEAD
-                kwargs.setdefault("max_tokens", 512)
-                kwargs.setdefault("temperature", 0.2)
                 return openai_complete_if_cache(
-                    "gpt-4o-mini",
-=======
-                return await openai_complete_if_cache(
                     "gpt-4o",
->>>>>>> 2da79ba0
                     "",
                     system_prompt=None,
                     history_messages=[],
